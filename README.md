# RAS Commander (ras-commander)

RAS Commander is a Python library for automating HEC-RAS operations, providing a set of tools to interact with HEC-RAS project files, execute simulations, and manage project data. This library was initially conceptualized in the Australian Water School course "AI Tools for Modelling Innovation", and subsequently expanded to cover the basic functionality of the HECRASController COM32 interface using open-source python libraries.  This library uses a Test Driven Development strategy, leveraging the publicly-available HEC-RAS Example projects to create repeatable demonstration examples.  The "Commmander" moniker is inspired by the "Command Line is All You Need" approach to HEC-RAS automation that was first implemented in the HEC-Commander Tools repository. 

## Repository Author:
[William Katzenmeyer, P.E., C.F.M.](https://engineeringwithllms.info)

## Don't Ask Me, Ask GPT! 

This repository has several methods of interaction with Large Language Models and LLM-Assisted Coding built right in: 

1. **[Purpose-Built Knowledge Base Summaries](https://github.com/gpt-cmdr/ras-commander/tree/main/ai_tools/assistant_knowledge_bases)**: Up-to-date compilations of the documentation and codebase for use with large language models like Claude or GPT-4. Look in 'ai_tools/assistant_knowledge_bases/' in the repo.  The repo's codebase (without documentation and examples) has been curated to stay within the current ~200k context window limitations of frontier models, and for tasks that do not need an understanding of the underlying code, the Comprehensive Library Guide and any relevant examples from the example folder should be adequate context for leveraging the ras-commander API to complete tasks. 

2. **[Cursor IDE Integration](https://github.com/gpt-cmdr/ras-commander/blob/main/.cursorrules)**: Custom rules(.cursorrules) for the Cursor IDE to provide context-aware suggestions and documentation.  Just open the repository folder in Cursor to recognize these instructions.  You can create your own folders "/workspace/, "/projects/", or "my_projects/" as these are already in the .gitignore, and place your custom scripts there for your projects.  This will allow easy referencing of the ras-commander documents and individual repo files, the automatic loading of the .cursorrules file.  Alternatvely, download the github repo into your projects folder to easily load documents and use cursor rules files.

<<<<<<< HEAD
3. **[RAS-Commander Library Assistant](https://github.com/gpt-cmdr/ras-commander/blob/main/library_assistant)**: A full-featured interface for multi-turn conversations, using your own API keys and the ras-commander library for context.  The library assistant allows you to load your own scripts and chat with specific examples and/or function classes in the RAS-Commander library to effectively utilize the library's functions in your workflow.  To reduce hallucinations, a file browser is included which adds full files to the conversation to ensure grounded responses.  A dashboard shows you the total context and estimated cost of each request.  **Now with support for Claude 3.7, OpenAI's o1 and o3-mini, and Deepseek V3 and R1 models using US-based Together.ai**
=======
3. **[RAS-Commander Library Assistant](https://github.com/gpt-cmdr/ras-commander/blob/main/library_assistant)**: A full-featured interface for multi-turn conversations, using your own API keys and the ras-commander library for context.  The library assistant allows you to load your own scripts and chat with specific examples and/or function classes in the RAS-Commander library to effectively utilize the library's functions in your workflow.  To reduce hallucinations, a file browser is included which adds full files to the conversation to ensure grounded responses.  A dashboard shows you the total context and estimated cost of each request.  **Now with support for OpenAI's o1 and o3-mini, and Deepseek V3 and R1 models using US-based Together.ai**
>>>>>>> e494c199

4. **[RAS Commander Library Assistant GPT](https://chatgpt.com/g/g-TZRPR3oAO-ras-commander-library-assistant)**: A specialized GPT model with access to the ras-commander codebase and library, available for answering queries and providing code suggestions.   You can even upload your own plan, unsteady and HDF files to inspect and help determine how to automate your workflows or visualize your results.  _NOTE: GPT's are still quite limited by OpenAI's GPT frameworks and may not be useful for long conversations.  Code interpreter does not contain all dependencies required to use ras-commander in the local_


## Background
The ras-commander library emerged from the initial test-bed of AI-driven coding represented by the HEC-Commander tools Python notebooks. These notebooks served as a proof of concept, demonstrating the value proposition of automating HEC-RAS operations. The transition from notebooks to a structured library aims to provide a more robust, maintainable, and extensible solution for water resources engineers.

## Features

If you've ever read the book "Breaking the HEC-RAS Code" by Chris Goodell, this library is intended to be an AI-coded, pythonic library that provides a modern alternative to the HECRASController API.  By leveraginging modern python features libraries such as pandas, geopandas and H5Py (favoring HDF data sources wherever practicable) this library builds functionality around HEC-RAS 6.2+ while maintaining as much forward compatibilty as possible with HEC-RAS 2025.  

HEC-RAS Project Management & Execution
- Multi-project handling with parallel and sequential execution
- Command-line execution integration
- Project folder management and organization
- Multi-core processing optimization
- Progress tracking and logging
- Execution error handling and recovery

HDF Data Access & Analysis
- 2D mesh results processing (depths, velocities, WSE)
- Cross-section data extraction
- Boundary condition analysis
- Structure data (bridges, culverts, gates)
- Pipe network and pump station analysis
- Fluvial-pluvial boundary calculations
- Infiltration and precipitation data handling

RAS ASCII File Operations
- Plan file creation and modification
- Geometry file parsing examples 
- Unsteady flow file management
- Project file updates and validation  

Note about support for Pipe Networks:  As a relatively new feature, only read access to Pipe Network geometry and results data has been included.  Users will need to code their own methods to modify/add pipe network data, and pull requests are always welcome to incorporate this capability.  Please note that the library has not been tested with versions prior to HEC-RAS 6.2.

## Installation

First, create a virtual environment with conda or venv (ask ChatGPT if you need help).  

#### Install via Pip

In your virtual environment, install ras-commander using pip:
```
pip install --upgrade ras-commander
```
If you have dependency issues with pip (especially if you have errors with numpy), try clearing your local pip packages 'C:\Users\your_username\AppData\Roaming\Python\' and then creating a new virtual environment.  

Dependencies can also be manually installed: 
```
pip install h5py numpy pandas requests tqdm scipy xarray geopandas matplotlib shapely pathlib rasterstats rtree
```


#### Work in a Local Copy

If you want to make revisions and work actively in your local version of ras-commander, just skip the pip install rascommander step above and clone a fork of the repo to your local machine using Git (ask ChatGPT if you need help).  Most of the notebooks and examples in this repo have a code segment similar to the one below, that works as long as the script is located in a first-level subfolder of the ras-commander repository:
```
# Flexible imports to allow for development without installation
try:
    # Try to import from the installed package
    from ras_commander import init_ras_project, RasExamples, RasCmdr, RasPlan, RasGeo, RasUnsteady, RasUtils, ras
except ImportError:
    # If the import fails, add the parent directory to the Python path
    current_file = Path(__file__).resolve()
    parent_directory = current_file.parent.parent
    sys.path.append(str(parent_directory))
    # Alternately, you can just define a path sys.path.append(r"c:/path/to/rascommander/rascommander)")
    
    # Now try to import again
    from ras_commander import init_ras_project, RasExamples, RasCmdr, RasPlan, RasGeo, RasUnsteady, RasUtils, ras
```
It is highly suggested to fork this repository before going this route, and using Git to manage your changes!  This allows any revisions to the ras-commander classes and functions to be actively edited and developed by end users. The folders "/workspace/, "/projects/", or "my_projects/" are included in the .gitignore, so users can place you custom scripts there for any project data they don't want to be tracked by git.

## Quick Start Guide

```
from ras_commander import init_ras_project, RasCmdr, RasPlan
```

### Initialize a project (single project)
```
init_ras_project(r"/path/to/project", "6.5")
```

### Initialize a project (multiple projects)
```
your_ras_project = RasPrj()
init_ras_project(r"/path/to/project", "6.5", ras_object=your_ras_project)
```

## Accessing Plan, Unsteady and Boundary Conditions Dataframes
Using the default 'ras" object, othewise substitute your_ras_project for muli-project scripts
```
print("\nPlan Files DataFrame:")
ras.plan_df

print("\nFlow Files DataFrame:")
ras.flow_df

print("\nUnsteady Flow Files DataFrame:")
ras.unsteady_df

print("\nGeometry Files DataFrame:")
ras.geom_df

print("\nHDF Entries DataFrame:")
ras.get_hdf_entries()

print("\nBoundary Conditions DataFrame:")
ras.boundaries_df

```




### Execute a single plan
```
RasCmdr.compute_plan("01", dest_folder=r"/path/to/results", overwrite_dest=True)
```

### Execute plans in parallel
```
results = RasCmdr.compute_parallel(
    plan_number=["01", "02"],
    max_workers=2,
    num_cores=2,
    dest_folder=r"/path/to/results",
    overwrite_dest=True
)
```

### Modify a plan
```
RasPlan.set_geom("01", "02")
```

### Execution Modes

RAS Commander provides three methods for executing HEC-RAS plans:

#### Single Plan Execution
```python
# Execute a single plan
success = RasCmdr.compute_plan("01", dest_folder=r"/path/to/results")
print(f"Plan execution {'successful' if success else 'failed'}")
```

#### Sequential Execution of Multiple Plans
```python
# Execute multiple plans in sequence in a test folder
results = RasCmdr.compute_test_mode(
    plan_number=["01", "02", "03"],
    dest_folder_suffix="[Test]"
)
for plan, success in results.items():
    print(f"Plan {plan}: {'Successful' if success else 'Failed'}")
```

#### Parallel Execution of Multiple Plans
```python
# Execute multiple plans concurrently
results = RasCmdr.compute_parallel(
    plan_number=["01", "02", "03"],
    max_workers=3,
    num_cores=2
)
for plan, success in results.items():
    print(f"Plan {plan}: {'Successful' if success else 'Failed'}")
```

### Working with Multiple Projects

RAS Commander allows working with multiple HEC-RAS projects simultaneously:

```python
# Initialize multiple projects
project1 = RasPrj()
init_ras_project(path1, "6.6", ras_object=project1)
project2 = RasPrj()
init_ras_project(path2, "6.6", ras_object=project2)

# Perform operations on each project
RasCmdr.compute_plan("01", ras_object=project1, dest_folder=folder1)
RasCmdr.compute_plan("01", ras_object=project2, dest_folder=folder2)

# Compare results between projects
print(f"Project 1: {project1.project_name}")
print(f"Project 2: {project2.project_name}")

# Always specify the ras_object parameter when working with multiple projects
# to avoid confusion with the global 'ras' object
```

This is useful for comparing different river systems, running scenario analyses across multiple watersheds, or managing a suite of related models.

#### Core HEC-RAS Automation Classes

- `RasPrj`: Manages HEC-RAS projects, handling initialization and data loading
- `RasCmdr`: Handles execution of HEC-RAS simulations
- `RasPlan`: Provides functions for modifying and updating plan files
- `RasGeo`: Handles operations related to geometry files
- `RasUnsteady`: Manages unsteady flow file operations
- `RasUtils`: Contains utility functions for file operations and data management
- `RasExamples`: Manages and loads HEC-RAS example projects

#### HDF Data Access Classes
- `HdfBase`: Core functionality for HDF file operations
- `HdfBndry`: Enhanced boundary condition handling
- `HdfMesh`: Comprehensive mesh data management
- `HdfPlan`: Plan data extraction and analysis
- `HdfResultsMesh`: Advanced mesh results processing
- `HdfResultsPlan`: Plan results analysis
- `HdfResultsXsec`: Cross-section results processing
- `HdfStruc`: Structure data management
- `HdfPipe`: Pipe network analysis tools
- `HdfPump`: Pump station analysis capabilities
- `HdfFluvialPluvial`: Fluvial-pluvial boundary analysis
- `RasMapper`: RASMapper Functions
- `HdfPlot` & `HdfResultsPlot`: Specialized plotting utilities

### Project Organization Diagram

```
ras_commander
├── ai_tools
│   ├── [AI Knowledge Bases](https://github.com/gpt-cmdr/ras-commander/tree/main/ai_tools/llm_knowledge_bases) 
│   └── [Library Assistant](https://github.com/gpt-cmdr/ras-commander/tree/main/ai_tools/library_asssistant)
├── examples
│   └── [Examples Notebooks](https://github.com/gpt-cmdr/ras-commander/tree/main/ras_commander)
├── ras_commander
│   ├── __init__.py
│   ├── _version.py
│   ├── Decorators.py
│   ├── LoggingConfig.py
│   ├── RasCmdr.py
│   ├── RasExamples.py
│   ├── RasGeo.py
│   ├── RasPlan.py
│   ├── RasPrj.py
│   ├── RasUnsteady.py
│   ├── RasUtils.py
│   ├── HdfBase.py
│   ├── HdfBndry.py
│   ├── HdfMesh.py
│   ├── HdfPlan.py
│   ├── HdfResultsMesh.py
│   ├── HdfResultsPlan.py
│   ├── HdfResultsXsec.py
│   ├── HdfStruc.py
│   ├── HdfPipe.py
│   ├── HdfPump.py
│   ├── HdfFluvialPluvial.py
│   ├── HdfPlot.py
│   └── HdfResultsPlot.py
├── .gitignore
├── LICENSE
├── README.md
├── STYLE_GUIDE.md
├── Comprehensive_Library_Guide.md
├── pyproject.toml
├── setup.py
```

### Accessing HEC Examples through RasExamples

The `RasExamples` class provides functionality for quickly loading and managing HEC-RAS example projects. This is particularly useful for testing and development purposes.  All examples in the ras-commander repository currently utilize HEC example projects to provide fully running scripts and notebooks for end user testing, demonstration and adaption. 

Key features:
- Download and extract HEC-RAS example projects
- List available project categories and projects
- Extract specific projects for use
- Manage example project data efficiently

Example usage:
from ras_commander import RasExamples

```
categories = ras_examples.list_categories()
projects = ras_examples.list_projects("Steady Flow")
extracted_paths = ras_examples.extract_project(["Bald Eagle Creek", "Muncie"])
```

The RasExamples class is used to provide an alternative to traditional unit testing, with example notebooks doubling as tests and in-context examples for the end user.  This increases interpretability by LLM's, reducing hallucinations.  

### RasPrj

The `RasPrj` class is central to managing HEC-RAS projects within the ras-commander library. It handles project initialization, data loading, and provides access to project components.

Key features:
- Initialize HEC-RAS projects
- Load and manage project data (plans, geometries, flows, etc.)
- Provide easy access to project files and information

Note: While a global `ras` object is available for convenience, you can create multiple `RasPrj` instances to manage several projects simultaneously.

Example usage:
```
from ras_commander import RasPrj, init_ras_project
```

#### Using the global ras object
```
init_ras_project("/path/to/project", "6.5")
```

#### Creating a custom RasPrj instance
```
custom_project = RasPrj()
init_ras_project("/path/to/another_project", "6.5", ras_instance=custom_project)
```

### RasHdf

The `RasHdf` class provides utilities for working with HDF files in HEC-RAS projects, enabling easy access to simulation results and model data.

Example usage:

```python
from ras_commander import RasHdf, init_ras_project, RasPrj

# Initialize project with a custom ras object
custom_ras = RasPrj()
init_ras_project("/path/to/project", "6.5", ras_instance=custom_ras)

# Get runtime data for a specific plan
plan_number = "01"
runtime_data = RasHdf.get_runtime_data(plan_number, ras_object=custom_ras)
print(runtime_data)
```
This class simplifies the process of extracting and analyzing data from HEC-RAS HDF output files, supporting tasks such as post-processing and result visualization.

#### Infrastructure Analysis
```python
from ras_commander import HdfPipe, HdfPump

# Analyze pipe network
pipe_network = HdfPipe.get_pipe_network(hdf_path)
conduits = HdfPipe.get_pipe_conduits(hdf_path)

# Analyze pump stations
pump_stations = HdfPump.get_pump_stations(hdf_path)
pump_performance = HdfPump.get_pump_station_summary(hdf_path)
```

#### Advanced Results Analysis
```python
from ras_commander import HdfResultsMesh

# Get maximum water surface and velocity
max_ws = HdfResultsMesh.get_mesh_max_ws(hdf_path)
max_vel = HdfResultsMesh.get_mesh_max_face_v(hdf_path)

# Visualize results
from ras_commander import HdfResultsPlot
HdfResultsPlot.plot_results_max_wsel(max_ws)
```

#### Fluvial-Pluvial Analysis
```python
from ras_commander import HdfFluvialPluvial

boundary = HdfFluvialPluvial.calculate_fluvial_pluvial_boundary(
    hdf_path,
    delta_t=12  # Time threshold in hours
)
```

## Examples

Check out the examples in the repository to learn how to use RAS Commander:

### Project Setup
- `00_Using_RasExamples.ipynb`: Download and extract HEC-RAS example projects
- `01_project_initialization.ipynb`: Initialize HEC-RAS projects and explore their components

### File Operations
- `02_plan_and_geometry_operations.ipynb`: Clone and modify plan and geometry files
- `03_unsteady_flow_operations.ipynb`: Extract and modify boundary conditions
- `09_plan_parameter_operations.ipynb`: Retrieve and update plan parameters

### Execution Modes
- `05_single_plan_execution.ipynb`: Execute a single plan with specific options
- `06_executing_plan_sets.ipynb`: Different ways to specify and execute plan sets
- `07_sequential_plan_execution.ipynb`: Run multiple plans in sequence
- `08_parallel_execution.ipynb`: Run multiple plans in parallel

### Advanced Operations
- `04_multiple_project_operations.ipynb`: Work with multiple HEC-RAS projects simultaneously

These examples demonstrate practical applications of RAS Commander for automating HEC-RAS workflows, from basic operations to advanced scenarios.

## Documentation

For detailed usage instructions and API documentation, please refer to the [Comprehensive Library Guide](Comprehensive_Library_Guide.md).

## Future Development

The ras-commander library is an ongoing project. Future plans include:
- Integration of more advanced AI-driven features
- Expansion of HMS and DSS functionalities
- Community-driven development of new modules and features

## Related Resources

- [HEC-Commander Blog](https://github.com/gpt-cmdr/HEC-Commander/tree/main/Blog)
- [GPT-Commander YouTube Channel](https://www.youtube.com/@GPT_Commander)
- [ChatGPT Examples for Water Resources Engineers](https://github.com/gpt-cmdr/HEC-Commander/tree/main/ChatGPT%20Examples)

## Contributing

We welcome contributions! Please see our [Contributing Guide](CONTRIBUTING.md) for details on how to submit pull requests, report issues, and suggest improvements.

## Style Guide

This project follows a specific style guide to maintain consistency across the codebase. Please refer to the [Style Guide](STYLE_GUIDE.md) for details on coding conventions, documentation standards, and best practices.

## License

ras-commander is released under the MIT License. See the license file for details.

## Acknowledgments

RAS Commander is based on the HEC-Commander project's "Command Line is All You Need" approach, leveraging the HEC-RAS command-line interface for automation. The initial development of this library was presented in the HEC-Commander Tools repository. In a 2024 Australian Water School webinar, Bill demonstrated the derivation of basic HEC-RAS automation functions from plain language instructions. Leveraging the previously developed code and AI tools, the library was created. The primary tools used for this initial development were Anthropic's Claude, GPT-4, Google's Gemini Experimental models, and the Cursor AI Coding IDE.

Additionally, we would like to acknowledge the following notable contributions and attributions for open source projects which significantly influenced the development of RAS Commander:

1. Contributions: Sean Micek's [`funkshuns`](https://github.com/openSourcerer9000/funkshuns), [`TXTure`](https://github.com/openSourcerer9000/TXTure), and [`RASmatazz`](https://github.com/openSourcerer9000/RASmatazz) libraries provided inspiration, code examples and utility functions which were adapted with AI for use in RAS Commander. Sean has also contributed heavily to 

- Development of additional HDF functions for detailed analysis and mapping of HEC-RAS results within the RasHdf class.
- Development of the prototype `RasCmdr` class for executing HEC-RAS simulations.
- Optimization examples and methods from (INSERT REFERENCE) for use in the Ras-Commander library examples

2. Attribution: The [`pyHMT2D`](https://github.com/psu-efd/pyHMT2D/) project by Xiaofeng Liu, which provided insights into HDF file handling methods for HEC-RAS outputs.  Many of the functions in the [Ras_2D_Data.py](https://github.com/psu-efd/pyHMT2D/blob/main/pyHMT2D/Hydraulic_Models_Data/RAS_2D/RAS_2D_Data.py) file were adapted with AI for use in RAS Commander. 

   Xiaofeng Liu, Ph.D., P.E.,    Associate Professor, Department of Civil and Environmental Engineering
   Institute of Computational and Data Sciences, Penn State University

3. Attribution: The[ffrd\rashdf'](https://github.com/fema-ffrd/rashdf) project by FEMA-FFRD (FEMA Future of Flood Risk Data) was incorporated, revised, adapted and extended in rascommander's RasHDF libaries (where noted). 

These acknowledgments recognize the contributions and inspirations that have helped shape RAS Commander, ensuring proper attribution for the ideas and code that have influenced its development.

4. Chris Goodell, "Breaking the HEC-RAS Code" - Studied and used as a reference for understanding the inner workings of HEC-RAS, providing valuable insights into the software's functionality and structure.

5. [HEC-Commander Tools](https://github.com/gpt-cmdr/HEC-Commander) - Inspiration and initial code base for the development of RAS Commander.

## Official RAS Commander AI-Generated Songs:

[No More Wait and See (Bluegrass)](https://suno.com/song/16889f3e-50f1-4afe-b779-a41738d7617a)  

[No More Wait and See (Cajun Zydeco)](https://suno.com/song/4441c45d-f6cd-47b9-8fbc-1f7b277ee8ed)  

## Other Resources

Notebook version of RAS-Commander: [RAS-Commander Notebook in the HEC-Commander Tools Repository](https://github.com/gpt-cmdr/HEC-Commander/tree/main/RAS-Commander)
Youtube Tutorials for HEC-Commander Tools and RAS-Commander: [GPT-Commander on YouTube](https://www.youtube.com/@GPT_Commander/videos)

## LICENSE

This software is released under the MIT license.

## Contact

For questions, suggestions, or support, please contact:
William Katzenmeyer, P.E., C.F.M. - heccommander@gmail.com
<|MERGE_RESOLUTION|>--- conflicted
+++ resolved
@@ -1,486 +1,483 @@
-# RAS Commander (ras-commander)
-
-RAS Commander is a Python library for automating HEC-RAS operations, providing a set of tools to interact with HEC-RAS project files, execute simulations, and manage project data. This library was initially conceptualized in the Australian Water School course "AI Tools for Modelling Innovation", and subsequently expanded to cover the basic functionality of the HECRASController COM32 interface using open-source python libraries.  This library uses a Test Driven Development strategy, leveraging the publicly-available HEC-RAS Example projects to create repeatable demonstration examples.  The "Commmander" moniker is inspired by the "Command Line is All You Need" approach to HEC-RAS automation that was first implemented in the HEC-Commander Tools repository. 
-
-## Repository Author:
-[William Katzenmeyer, P.E., C.F.M.](https://engineeringwithllms.info)
-
-## Don't Ask Me, Ask GPT! 
-
-This repository has several methods of interaction with Large Language Models and LLM-Assisted Coding built right in: 
-
-1. **[Purpose-Built Knowledge Base Summaries](https://github.com/gpt-cmdr/ras-commander/tree/main/ai_tools/assistant_knowledge_bases)**: Up-to-date compilations of the documentation and codebase for use with large language models like Claude or GPT-4. Look in 'ai_tools/assistant_knowledge_bases/' in the repo.  The repo's codebase (without documentation and examples) has been curated to stay within the current ~200k context window limitations of frontier models, and for tasks that do not need an understanding of the underlying code, the Comprehensive Library Guide and any relevant examples from the example folder should be adequate context for leveraging the ras-commander API to complete tasks. 
-
-2. **[Cursor IDE Integration](https://github.com/gpt-cmdr/ras-commander/blob/main/.cursorrules)**: Custom rules(.cursorrules) for the Cursor IDE to provide context-aware suggestions and documentation.  Just open the repository folder in Cursor to recognize these instructions.  You can create your own folders "/workspace/, "/projects/", or "my_projects/" as these are already in the .gitignore, and place your custom scripts there for your projects.  This will allow easy referencing of the ras-commander documents and individual repo files, the automatic loading of the .cursorrules file.  Alternatvely, download the github repo into your projects folder to easily load documents and use cursor rules files.
-
-<<<<<<< HEAD
-3. **[RAS-Commander Library Assistant](https://github.com/gpt-cmdr/ras-commander/blob/main/library_assistant)**: A full-featured interface for multi-turn conversations, using your own API keys and the ras-commander library for context.  The library assistant allows you to load your own scripts and chat with specific examples and/or function classes in the RAS-Commander library to effectively utilize the library's functions in your workflow.  To reduce hallucinations, a file browser is included which adds full files to the conversation to ensure grounded responses.  A dashboard shows you the total context and estimated cost of each request.  **Now with support for Claude 3.7, OpenAI's o1 and o3-mini, and Deepseek V3 and R1 models using US-based Together.ai**
-=======
-3. **[RAS-Commander Library Assistant](https://github.com/gpt-cmdr/ras-commander/blob/main/library_assistant)**: A full-featured interface for multi-turn conversations, using your own API keys and the ras-commander library for context.  The library assistant allows you to load your own scripts and chat with specific examples and/or function classes in the RAS-Commander library to effectively utilize the library's functions in your workflow.  To reduce hallucinations, a file browser is included which adds full files to the conversation to ensure grounded responses.  A dashboard shows you the total context and estimated cost of each request.  **Now with support for OpenAI's o1 and o3-mini, and Deepseek V3 and R1 models using US-based Together.ai**
->>>>>>> e494c199
-
-4. **[RAS Commander Library Assistant GPT](https://chatgpt.com/g/g-TZRPR3oAO-ras-commander-library-assistant)**: A specialized GPT model with access to the ras-commander codebase and library, available for answering queries and providing code suggestions.   You can even upload your own plan, unsteady and HDF files to inspect and help determine how to automate your workflows or visualize your results.  _NOTE: GPT's are still quite limited by OpenAI's GPT frameworks and may not be useful for long conversations.  Code interpreter does not contain all dependencies required to use ras-commander in the local_
-
-
-## Background
-The ras-commander library emerged from the initial test-bed of AI-driven coding represented by the HEC-Commander tools Python notebooks. These notebooks served as a proof of concept, demonstrating the value proposition of automating HEC-RAS operations. The transition from notebooks to a structured library aims to provide a more robust, maintainable, and extensible solution for water resources engineers.
-
-## Features
-
-If you've ever read the book "Breaking the HEC-RAS Code" by Chris Goodell, this library is intended to be an AI-coded, pythonic library that provides a modern alternative to the HECRASController API.  By leveraginging modern python features libraries such as pandas, geopandas and H5Py (favoring HDF data sources wherever practicable) this library builds functionality around HEC-RAS 6.2+ while maintaining as much forward compatibilty as possible with HEC-RAS 2025.  
-
-HEC-RAS Project Management & Execution
-- Multi-project handling with parallel and sequential execution
-- Command-line execution integration
-- Project folder management and organization
-- Multi-core processing optimization
-- Progress tracking and logging
-- Execution error handling and recovery
-
-HDF Data Access & Analysis
-- 2D mesh results processing (depths, velocities, WSE)
-- Cross-section data extraction
-- Boundary condition analysis
-- Structure data (bridges, culverts, gates)
-- Pipe network and pump station analysis
-- Fluvial-pluvial boundary calculations
-- Infiltration and precipitation data handling
-
-RAS ASCII File Operations
-- Plan file creation and modification
-- Geometry file parsing examples 
-- Unsteady flow file management
-- Project file updates and validation  
-
-Note about support for Pipe Networks:  As a relatively new feature, only read access to Pipe Network geometry and results data has been included.  Users will need to code their own methods to modify/add pipe network data, and pull requests are always welcome to incorporate this capability.  Please note that the library has not been tested with versions prior to HEC-RAS 6.2.
-
-## Installation
-
-First, create a virtual environment with conda or venv (ask ChatGPT if you need help).  
-
-#### Install via Pip
-
-In your virtual environment, install ras-commander using pip:
-```
-pip install --upgrade ras-commander
-```
-If you have dependency issues with pip (especially if you have errors with numpy), try clearing your local pip packages 'C:\Users\your_username\AppData\Roaming\Python\' and then creating a new virtual environment.  
-
-Dependencies can also be manually installed: 
-```
-pip install h5py numpy pandas requests tqdm scipy xarray geopandas matplotlib shapely pathlib rasterstats rtree
-```
-
-
-#### Work in a Local Copy
-
-If you want to make revisions and work actively in your local version of ras-commander, just skip the pip install rascommander step above and clone a fork of the repo to your local machine using Git (ask ChatGPT if you need help).  Most of the notebooks and examples in this repo have a code segment similar to the one below, that works as long as the script is located in a first-level subfolder of the ras-commander repository:
-```
-# Flexible imports to allow for development without installation
-try:
-    # Try to import from the installed package
-    from ras_commander import init_ras_project, RasExamples, RasCmdr, RasPlan, RasGeo, RasUnsteady, RasUtils, ras
-except ImportError:
-    # If the import fails, add the parent directory to the Python path
-    current_file = Path(__file__).resolve()
-    parent_directory = current_file.parent.parent
-    sys.path.append(str(parent_directory))
-    # Alternately, you can just define a path sys.path.append(r"c:/path/to/rascommander/rascommander)")
-    
-    # Now try to import again
-    from ras_commander import init_ras_project, RasExamples, RasCmdr, RasPlan, RasGeo, RasUnsteady, RasUtils, ras
-```
-It is highly suggested to fork this repository before going this route, and using Git to manage your changes!  This allows any revisions to the ras-commander classes and functions to be actively edited and developed by end users. The folders "/workspace/, "/projects/", or "my_projects/" are included in the .gitignore, so users can place you custom scripts there for any project data they don't want to be tracked by git.
-
-## Quick Start Guide
-
-```
-from ras_commander import init_ras_project, RasCmdr, RasPlan
-```
-
-### Initialize a project (single project)
-```
-init_ras_project(r"/path/to/project", "6.5")
-```
-
-### Initialize a project (multiple projects)
-```
-your_ras_project = RasPrj()
-init_ras_project(r"/path/to/project", "6.5", ras_object=your_ras_project)
-```
-
-## Accessing Plan, Unsteady and Boundary Conditions Dataframes
-Using the default 'ras" object, othewise substitute your_ras_project for muli-project scripts
-```
-print("\nPlan Files DataFrame:")
-ras.plan_df
-
-print("\nFlow Files DataFrame:")
-ras.flow_df
-
-print("\nUnsteady Flow Files DataFrame:")
-ras.unsteady_df
-
-print("\nGeometry Files DataFrame:")
-ras.geom_df
-
-print("\nHDF Entries DataFrame:")
-ras.get_hdf_entries()
-
-print("\nBoundary Conditions DataFrame:")
-ras.boundaries_df
-
-```
-
-
-
-
-### Execute a single plan
-```
-RasCmdr.compute_plan("01", dest_folder=r"/path/to/results", overwrite_dest=True)
-```
-
-### Execute plans in parallel
-```
-results = RasCmdr.compute_parallel(
-    plan_number=["01", "02"],
-    max_workers=2,
-    num_cores=2,
-    dest_folder=r"/path/to/results",
-    overwrite_dest=True
-)
-```
-
-### Modify a plan
-```
-RasPlan.set_geom("01", "02")
-```
-
-### Execution Modes
-
-RAS Commander provides three methods for executing HEC-RAS plans:
-
-#### Single Plan Execution
-```python
-# Execute a single plan
-success = RasCmdr.compute_plan("01", dest_folder=r"/path/to/results")
-print(f"Plan execution {'successful' if success else 'failed'}")
-```
-
-#### Sequential Execution of Multiple Plans
-```python
-# Execute multiple plans in sequence in a test folder
-results = RasCmdr.compute_test_mode(
-    plan_number=["01", "02", "03"],
-    dest_folder_suffix="[Test]"
-)
-for plan, success in results.items():
-    print(f"Plan {plan}: {'Successful' if success else 'Failed'}")
-```
-
-#### Parallel Execution of Multiple Plans
-```python
-# Execute multiple plans concurrently
-results = RasCmdr.compute_parallel(
-    plan_number=["01", "02", "03"],
-    max_workers=3,
-    num_cores=2
-)
-for plan, success in results.items():
-    print(f"Plan {plan}: {'Successful' if success else 'Failed'}")
-```
-
-### Working with Multiple Projects
-
-RAS Commander allows working with multiple HEC-RAS projects simultaneously:
-
-```python
-# Initialize multiple projects
-project1 = RasPrj()
-init_ras_project(path1, "6.6", ras_object=project1)
-project2 = RasPrj()
-init_ras_project(path2, "6.6", ras_object=project2)
-
-# Perform operations on each project
-RasCmdr.compute_plan("01", ras_object=project1, dest_folder=folder1)
-RasCmdr.compute_plan("01", ras_object=project2, dest_folder=folder2)
-
-# Compare results between projects
-print(f"Project 1: {project1.project_name}")
-print(f"Project 2: {project2.project_name}")
-
-# Always specify the ras_object parameter when working with multiple projects
-# to avoid confusion with the global 'ras' object
-```
-
-This is useful for comparing different river systems, running scenario analyses across multiple watersheds, or managing a suite of related models.
-
-#### Core HEC-RAS Automation Classes
-
-- `RasPrj`: Manages HEC-RAS projects, handling initialization and data loading
-- `RasCmdr`: Handles execution of HEC-RAS simulations
-- `RasPlan`: Provides functions for modifying and updating plan files
-- `RasGeo`: Handles operations related to geometry files
-- `RasUnsteady`: Manages unsteady flow file operations
-- `RasUtils`: Contains utility functions for file operations and data management
-- `RasExamples`: Manages and loads HEC-RAS example projects
-
-#### HDF Data Access Classes
-- `HdfBase`: Core functionality for HDF file operations
-- `HdfBndry`: Enhanced boundary condition handling
-- `HdfMesh`: Comprehensive mesh data management
-- `HdfPlan`: Plan data extraction and analysis
-- `HdfResultsMesh`: Advanced mesh results processing
-- `HdfResultsPlan`: Plan results analysis
-- `HdfResultsXsec`: Cross-section results processing
-- `HdfStruc`: Structure data management
-- `HdfPipe`: Pipe network analysis tools
-- `HdfPump`: Pump station analysis capabilities
-- `HdfFluvialPluvial`: Fluvial-pluvial boundary analysis
-- `RasMapper`: RASMapper Functions
-- `HdfPlot` & `HdfResultsPlot`: Specialized plotting utilities
-
-### Project Organization Diagram
-
-```
-ras_commander
-├── ai_tools
-│   ├── [AI Knowledge Bases](https://github.com/gpt-cmdr/ras-commander/tree/main/ai_tools/llm_knowledge_bases) 
-│   └── [Library Assistant](https://github.com/gpt-cmdr/ras-commander/tree/main/ai_tools/library_asssistant)
-├── examples
-│   └── [Examples Notebooks](https://github.com/gpt-cmdr/ras-commander/tree/main/ras_commander)
-├── ras_commander
-│   ├── __init__.py
-│   ├── _version.py
-│   ├── Decorators.py
-│   ├── LoggingConfig.py
-│   ├── RasCmdr.py
-│   ├── RasExamples.py
-│   ├── RasGeo.py
-│   ├── RasPlan.py
-│   ├── RasPrj.py
-│   ├── RasUnsteady.py
-│   ├── RasUtils.py
-│   ├── HdfBase.py
-│   ├── HdfBndry.py
-│   ├── HdfMesh.py
-│   ├── HdfPlan.py
-│   ├── HdfResultsMesh.py
-│   ├── HdfResultsPlan.py
-│   ├── HdfResultsXsec.py
-│   ├── HdfStruc.py
-│   ├── HdfPipe.py
-│   ├── HdfPump.py
-│   ├── HdfFluvialPluvial.py
-│   ├── HdfPlot.py
-│   └── HdfResultsPlot.py
-├── .gitignore
-├── LICENSE
-├── README.md
-├── STYLE_GUIDE.md
-├── Comprehensive_Library_Guide.md
-├── pyproject.toml
-├── setup.py
-```
-
-### Accessing HEC Examples through RasExamples
-
-The `RasExamples` class provides functionality for quickly loading and managing HEC-RAS example projects. This is particularly useful for testing and development purposes.  All examples in the ras-commander repository currently utilize HEC example projects to provide fully running scripts and notebooks for end user testing, demonstration and adaption. 
-
-Key features:
-- Download and extract HEC-RAS example projects
-- List available project categories and projects
-- Extract specific projects for use
-- Manage example project data efficiently
-
-Example usage:
-from ras_commander import RasExamples
-
-```
-categories = ras_examples.list_categories()
-projects = ras_examples.list_projects("Steady Flow")
-extracted_paths = ras_examples.extract_project(["Bald Eagle Creek", "Muncie"])
-```
-
-The RasExamples class is used to provide an alternative to traditional unit testing, with example notebooks doubling as tests and in-context examples for the end user.  This increases interpretability by LLM's, reducing hallucinations.  
-
-### RasPrj
-
-The `RasPrj` class is central to managing HEC-RAS projects within the ras-commander library. It handles project initialization, data loading, and provides access to project components.
-
-Key features:
-- Initialize HEC-RAS projects
-- Load and manage project data (plans, geometries, flows, etc.)
-- Provide easy access to project files and information
-
-Note: While a global `ras` object is available for convenience, you can create multiple `RasPrj` instances to manage several projects simultaneously.
-
-Example usage:
-```
-from ras_commander import RasPrj, init_ras_project
-```
-
-#### Using the global ras object
-```
-init_ras_project("/path/to/project", "6.5")
-```
-
-#### Creating a custom RasPrj instance
-```
-custom_project = RasPrj()
-init_ras_project("/path/to/another_project", "6.5", ras_instance=custom_project)
-```
-
-### RasHdf
-
-The `RasHdf` class provides utilities for working with HDF files in HEC-RAS projects, enabling easy access to simulation results and model data.
-
-Example usage:
-
-```python
-from ras_commander import RasHdf, init_ras_project, RasPrj
-
-# Initialize project with a custom ras object
-custom_ras = RasPrj()
-init_ras_project("/path/to/project", "6.5", ras_instance=custom_ras)
-
-# Get runtime data for a specific plan
-plan_number = "01"
-runtime_data = RasHdf.get_runtime_data(plan_number, ras_object=custom_ras)
-print(runtime_data)
-```
-This class simplifies the process of extracting and analyzing data from HEC-RAS HDF output files, supporting tasks such as post-processing and result visualization.
-
-#### Infrastructure Analysis
-```python
-from ras_commander import HdfPipe, HdfPump
-
-# Analyze pipe network
-pipe_network = HdfPipe.get_pipe_network(hdf_path)
-conduits = HdfPipe.get_pipe_conduits(hdf_path)
-
-# Analyze pump stations
-pump_stations = HdfPump.get_pump_stations(hdf_path)
-pump_performance = HdfPump.get_pump_station_summary(hdf_path)
-```
-
-#### Advanced Results Analysis
-```python
-from ras_commander import HdfResultsMesh
-
-# Get maximum water surface and velocity
-max_ws = HdfResultsMesh.get_mesh_max_ws(hdf_path)
-max_vel = HdfResultsMesh.get_mesh_max_face_v(hdf_path)
-
-# Visualize results
-from ras_commander import HdfResultsPlot
-HdfResultsPlot.plot_results_max_wsel(max_ws)
-```
-
-#### Fluvial-Pluvial Analysis
-```python
-from ras_commander import HdfFluvialPluvial
-
-boundary = HdfFluvialPluvial.calculate_fluvial_pluvial_boundary(
-    hdf_path,
-    delta_t=12  # Time threshold in hours
-)
-```
-
-## Examples
-
-Check out the examples in the repository to learn how to use RAS Commander:
-
-### Project Setup
-- `00_Using_RasExamples.ipynb`: Download and extract HEC-RAS example projects
-- `01_project_initialization.ipynb`: Initialize HEC-RAS projects and explore their components
-
-### File Operations
-- `02_plan_and_geometry_operations.ipynb`: Clone and modify plan and geometry files
-- `03_unsteady_flow_operations.ipynb`: Extract and modify boundary conditions
-- `09_plan_parameter_operations.ipynb`: Retrieve and update plan parameters
-
-### Execution Modes
-- `05_single_plan_execution.ipynb`: Execute a single plan with specific options
-- `06_executing_plan_sets.ipynb`: Different ways to specify and execute plan sets
-- `07_sequential_plan_execution.ipynb`: Run multiple plans in sequence
-- `08_parallel_execution.ipynb`: Run multiple plans in parallel
-
-### Advanced Operations
-- `04_multiple_project_operations.ipynb`: Work with multiple HEC-RAS projects simultaneously
-
-These examples demonstrate practical applications of RAS Commander for automating HEC-RAS workflows, from basic operations to advanced scenarios.
-
-## Documentation
-
-For detailed usage instructions and API documentation, please refer to the [Comprehensive Library Guide](Comprehensive_Library_Guide.md).
-
-## Future Development
-
-The ras-commander library is an ongoing project. Future plans include:
-- Integration of more advanced AI-driven features
-- Expansion of HMS and DSS functionalities
-- Community-driven development of new modules and features
-
-## Related Resources
-
-- [HEC-Commander Blog](https://github.com/gpt-cmdr/HEC-Commander/tree/main/Blog)
-- [GPT-Commander YouTube Channel](https://www.youtube.com/@GPT_Commander)
-- [ChatGPT Examples for Water Resources Engineers](https://github.com/gpt-cmdr/HEC-Commander/tree/main/ChatGPT%20Examples)
-
-## Contributing
-
-We welcome contributions! Please see our [Contributing Guide](CONTRIBUTING.md) for details on how to submit pull requests, report issues, and suggest improvements.
-
-## Style Guide
-
-This project follows a specific style guide to maintain consistency across the codebase. Please refer to the [Style Guide](STYLE_GUIDE.md) for details on coding conventions, documentation standards, and best practices.
-
-## License
-
-ras-commander is released under the MIT License. See the license file for details.
-
-## Acknowledgments
-
-RAS Commander is based on the HEC-Commander project's "Command Line is All You Need" approach, leveraging the HEC-RAS command-line interface for automation. The initial development of this library was presented in the HEC-Commander Tools repository. In a 2024 Australian Water School webinar, Bill demonstrated the derivation of basic HEC-RAS automation functions from plain language instructions. Leveraging the previously developed code and AI tools, the library was created. The primary tools used for this initial development were Anthropic's Claude, GPT-4, Google's Gemini Experimental models, and the Cursor AI Coding IDE.
-
-Additionally, we would like to acknowledge the following notable contributions and attributions for open source projects which significantly influenced the development of RAS Commander:
-
-1. Contributions: Sean Micek's [`funkshuns`](https://github.com/openSourcerer9000/funkshuns), [`TXTure`](https://github.com/openSourcerer9000/TXTure), and [`RASmatazz`](https://github.com/openSourcerer9000/RASmatazz) libraries provided inspiration, code examples and utility functions which were adapted with AI for use in RAS Commander. Sean has also contributed heavily to 
-
-- Development of additional HDF functions for detailed analysis and mapping of HEC-RAS results within the RasHdf class.
-- Development of the prototype `RasCmdr` class for executing HEC-RAS simulations.
-- Optimization examples and methods from (INSERT REFERENCE) for use in the Ras-Commander library examples
-
-2. Attribution: The [`pyHMT2D`](https://github.com/psu-efd/pyHMT2D/) project by Xiaofeng Liu, which provided insights into HDF file handling methods for HEC-RAS outputs.  Many of the functions in the [Ras_2D_Data.py](https://github.com/psu-efd/pyHMT2D/blob/main/pyHMT2D/Hydraulic_Models_Data/RAS_2D/RAS_2D_Data.py) file were adapted with AI for use in RAS Commander. 
-
-   Xiaofeng Liu, Ph.D., P.E.,    Associate Professor, Department of Civil and Environmental Engineering
-   Institute of Computational and Data Sciences, Penn State University
-
-3. Attribution: The[ffrd\rashdf'](https://github.com/fema-ffrd/rashdf) project by FEMA-FFRD (FEMA Future of Flood Risk Data) was incorporated, revised, adapted and extended in rascommander's RasHDF libaries (where noted). 
-
-These acknowledgments recognize the contributions and inspirations that have helped shape RAS Commander, ensuring proper attribution for the ideas and code that have influenced its development.
-
-4. Chris Goodell, "Breaking the HEC-RAS Code" - Studied and used as a reference for understanding the inner workings of HEC-RAS, providing valuable insights into the software's functionality and structure.
-
-5. [HEC-Commander Tools](https://github.com/gpt-cmdr/HEC-Commander) - Inspiration and initial code base for the development of RAS Commander.
-
-## Official RAS Commander AI-Generated Songs:
-
-[No More Wait and See (Bluegrass)](https://suno.com/song/16889f3e-50f1-4afe-b779-a41738d7617a)  
-
-[No More Wait and See (Cajun Zydeco)](https://suno.com/song/4441c45d-f6cd-47b9-8fbc-1f7b277ee8ed)  
-
-## Other Resources
-
-Notebook version of RAS-Commander: [RAS-Commander Notebook in the HEC-Commander Tools Repository](https://github.com/gpt-cmdr/HEC-Commander/tree/main/RAS-Commander)
-Youtube Tutorials for HEC-Commander Tools and RAS-Commander: [GPT-Commander on YouTube](https://www.youtube.com/@GPT_Commander/videos)
-
-## LICENSE
-
-This software is released under the MIT license.
-
-## Contact
-
-For questions, suggestions, or support, please contact:
-William Katzenmeyer, P.E., C.F.M. - heccommander@gmail.com
+# RAS Commander (ras-commander)
+
+RAS Commander is a Python library for automating HEC-RAS operations, providing a set of tools to interact with HEC-RAS project files, execute simulations, and manage project data. This library was initially conceptualized in the Australian Water School course "AI Tools for Modelling Innovation", and subsequently expanded to cover the basic functionality of the HECRASController COM32 interface using open-source python libraries.  This library uses a Test Driven Development strategy, leveraging the publicly-available HEC-RAS Example projects to create repeatable demonstration examples.  The "Commmander" moniker is inspired by the "Command Line is All You Need" approach to HEC-RAS automation that was first implemented in the HEC-Commander Tools repository. 
+
+## Repository Author:
+[William Katzenmeyer, P.E., C.F.M.](https://engineeringwithllms.info)
+
+## Don't Ask Me, Ask GPT! 
+
+This repository has several methods of interaction with Large Language Models and LLM-Assisted Coding built right in: 
+
+1. **[Purpose-Built Knowledge Base Summaries](https://github.com/gpt-cmdr/ras-commander/tree/main/ai_tools/assistant_knowledge_bases)**: Up-to-date compilations of the documentation and codebase for use with large language models like Claude or GPT-4. Look in 'ai_tools/assistant_knowledge_bases/' in the repo.  The repo's codebase (without documentation and examples) has been curated to stay within the current ~200k context window limitations of frontier models, and for tasks that do not need an understanding of the underlying code, the Comprehensive Library Guide and any relevant examples from the example folder should be adequate context for leveraging the ras-commander API to complete tasks. 
+
+2. **[Cursor IDE Integration](https://github.com/gpt-cmdr/ras-commander/blob/main/.cursorrules)**: Custom rules(.cursorrules) for the Cursor IDE to provide context-aware suggestions and documentation.  Just open the repository folder in Cursor to recognize these instructions.  You can create your own folders "/workspace/, "/projects/", or "my_projects/" as these are already in the .gitignore, and place your custom scripts there for your projects.  This will allow easy referencing of the ras-commander documents and individual repo files, the automatic loading of the .cursorrules file.  Alternatvely, download the github repo into your projects folder to easily load documents and use cursor rules files.
+
+3. **[RAS-Commander Library Assistant](https://github.com/gpt-cmdr/ras-commander/blob/main/library_assistant)**: A full-featured interface for multi-turn conversations, using your own API keys and the ras-commander library for context.  The library assistant allows you to load your own scripts and chat with specific examples and/or function classes in the RAS-Commander library to effectively utilize the library's functions in your workflow.  To reduce hallucinations, a file browser is included which adds full files to the conversation to ensure grounded responses.  A dashboard shows you the total context and estimated cost of each request.  **Now with support for Claude 3.7, OpenAI's o1 and o3-mini, and Deepseek V3 and R1 models using US-based Together.ai**
+3. **[RAS-Commander Library Assistant](https://github.com/gpt-cmdr/ras-commander/blob/main/library_assistant)**: A full-featured interface for multi-turn conversations, using your own API keys and the ras-commander library for context.  The library assistant allows you to load your own scripts and chat with specific examples and/or function classes in the RAS-Commander library to effectively utilize the library's functions in your workflow.  To reduce hallucinations, a file browser is included which adds full files to the conversation to ensure grounded responses.  A dashboard shows you the total context and estimated cost of each request.  **Now with support for OpenAI's o1 and o3-mini, and Deepseek V3 and R1 models using US-based Together.ai**
+
+4. **[RAS Commander Library Assistant GPT](https://chatgpt.com/g/g-TZRPR3oAO-ras-commander-library-assistant)**: A specialized GPT model with access to the ras-commander codebase and library, available for answering queries and providing code suggestions.   You can even upload your own plan, unsteady and HDF files to inspect and help determine how to automate your workflows or visualize your results.  _NOTE: GPT's are still quite limited by OpenAI's GPT frameworks and may not be useful for long conversations.  Code interpreter does not contain all dependencies required to use ras-commander in the local_
+
+
+## Background
+The ras-commander library emerged from the initial test-bed of AI-driven coding represented by the HEC-Commander tools Python notebooks. These notebooks served as a proof of concept, demonstrating the value proposition of automating HEC-RAS operations. The transition from notebooks to a structured library aims to provide a more robust, maintainable, and extensible solution for water resources engineers.
+
+## Features
+
+If you've ever read the book "Breaking the HEC-RAS Code" by Chris Goodell, this library is intended to be an AI-coded, pythonic library that provides a modern alternative to the HECRASController API.  By leveraginging modern python features libraries such as pandas, geopandas and H5Py (favoring HDF data sources wherever practicable) this library builds functionality around HEC-RAS 6.2+ while maintaining as much forward compatibilty as possible with HEC-RAS 2025.  
+
+HEC-RAS Project Management & Execution
+- Multi-project handling with parallel and sequential execution
+- Command-line execution integration
+- Project folder management and organization
+- Multi-core processing optimization
+- Progress tracking and logging
+- Execution error handling and recovery
+
+HDF Data Access & Analysis
+- 2D mesh results processing (depths, velocities, WSE)
+- Cross-section data extraction
+- Boundary condition analysis
+- Structure data (bridges, culverts, gates)
+- Pipe network and pump station analysis
+- Fluvial-pluvial boundary calculations
+- Infiltration and precipitation data handling
+
+RAS ASCII File Operations
+- Plan file creation and modification
+- Geometry file parsing examples 
+- Unsteady flow file management
+- Project file updates and validation  
+
+Note about support for Pipe Networks:  As a relatively new feature, only read access to Pipe Network geometry and results data has been included.  Users will need to code their own methods to modify/add pipe network data, and pull requests are always welcome to incorporate this capability.  Please note that the library has not been tested with versions prior to HEC-RAS 6.2.
+
+## Installation
+
+First, create a virtual environment with conda or venv (ask ChatGPT if you need help).  
+
+#### Install via Pip
+
+In your virtual environment, install ras-commander using pip:
+```
+pip install --upgrade ras-commander
+```
+If you have dependency issues with pip (especially if you have errors with numpy), try clearing your local pip packages 'C:\Users\your_username\AppData\Roaming\Python\' and then creating a new virtual environment.  
+
+Dependencies can also be manually installed: 
+```
+pip install h5py numpy pandas requests tqdm scipy xarray geopandas matplotlib shapely pathlib rasterstats rtree
+```
+
+
+#### Work in a Local Copy
+
+If you want to make revisions and work actively in your local version of ras-commander, just skip the pip install rascommander step above and clone a fork of the repo to your local machine using Git (ask ChatGPT if you need help).  Most of the notebooks and examples in this repo have a code segment similar to the one below, that works as long as the script is located in a first-level subfolder of the ras-commander repository:
+```
+# Flexible imports to allow for development without installation
+try:
+    # Try to import from the installed package
+    from ras_commander import init_ras_project, RasExamples, RasCmdr, RasPlan, RasGeo, RasUnsteady, RasUtils, ras
+except ImportError:
+    # If the import fails, add the parent directory to the Python path
+    current_file = Path(__file__).resolve()
+    parent_directory = current_file.parent.parent
+    sys.path.append(str(parent_directory))
+    # Alternately, you can just define a path sys.path.append(r"c:/path/to/rascommander/rascommander)")
+    
+    # Now try to import again
+    from ras_commander import init_ras_project, RasExamples, RasCmdr, RasPlan, RasGeo, RasUnsteady, RasUtils, ras
+```
+It is highly suggested to fork this repository before going this route, and using Git to manage your changes!  This allows any revisions to the ras-commander classes and functions to be actively edited and developed by end users. The folders "/workspace/, "/projects/", or "my_projects/" are included in the .gitignore, so users can place you custom scripts there for any project data they don't want to be tracked by git.
+
+## Quick Start Guide
+
+```
+from ras_commander import init_ras_project, RasCmdr, RasPlan
+```
+
+### Initialize a project (single project)
+```
+init_ras_project(r"/path/to/project", "6.5")
+```
+
+### Initialize a project (multiple projects)
+```
+your_ras_project = RasPrj()
+init_ras_project(r"/path/to/project", "6.5", ras_object=your_ras_project)
+```
+
+## Accessing Plan, Unsteady and Boundary Conditions Dataframes
+Using the default 'ras" object, othewise substitute your_ras_project for muli-project scripts
+```
+print("\nPlan Files DataFrame:")
+ras.plan_df
+
+print("\nFlow Files DataFrame:")
+ras.flow_df
+
+print("\nUnsteady Flow Files DataFrame:")
+ras.unsteady_df
+
+print("\nGeometry Files DataFrame:")
+ras.geom_df
+
+print("\nHDF Entries DataFrame:")
+ras.get_hdf_entries()
+
+print("\nBoundary Conditions DataFrame:")
+ras.boundaries_df
+
+```
+
+
+
+
+### Execute a single plan
+```
+RasCmdr.compute_plan("01", dest_folder=r"/path/to/results", overwrite_dest=True)
+```
+
+### Execute plans in parallel
+```
+results = RasCmdr.compute_parallel(
+    plan_number=["01", "02"],
+    max_workers=2,
+    num_cores=2,
+    dest_folder=r"/path/to/results",
+    overwrite_dest=True
+)
+```
+
+### Modify a plan
+```
+RasPlan.set_geom("01", "02")
+```
+
+### Execution Modes
+
+RAS Commander provides three methods for executing HEC-RAS plans:
+
+#### Single Plan Execution
+```python
+# Execute a single plan
+success = RasCmdr.compute_plan("01", dest_folder=r"/path/to/results")
+print(f"Plan execution {'successful' if success else 'failed'}")
+```
+
+#### Sequential Execution of Multiple Plans
+```python
+# Execute multiple plans in sequence in a test folder
+results = RasCmdr.compute_test_mode(
+    plan_number=["01", "02", "03"],
+    dest_folder_suffix="[Test]"
+)
+for plan, success in results.items():
+    print(f"Plan {plan}: {'Successful' if success else 'Failed'}")
+```
+
+#### Parallel Execution of Multiple Plans
+```python
+# Execute multiple plans concurrently
+results = RasCmdr.compute_parallel(
+    plan_number=["01", "02", "03"],
+    max_workers=3,
+    num_cores=2
+)
+for plan, success in results.items():
+    print(f"Plan {plan}: {'Successful' if success else 'Failed'}")
+```
+
+### Working with Multiple Projects
+
+RAS Commander allows working with multiple HEC-RAS projects simultaneously:
+
+```python
+# Initialize multiple projects
+project1 = RasPrj()
+init_ras_project(path1, "6.6", ras_object=project1)
+project2 = RasPrj()
+init_ras_project(path2, "6.6", ras_object=project2)
+
+# Perform operations on each project
+RasCmdr.compute_plan("01", ras_object=project1, dest_folder=folder1)
+RasCmdr.compute_plan("01", ras_object=project2, dest_folder=folder2)
+
+# Compare results between projects
+print(f"Project 1: {project1.project_name}")
+print(f"Project 2: {project2.project_name}")
+
+# Always specify the ras_object parameter when working with multiple projects
+# to avoid confusion with the global 'ras' object
+```
+
+This is useful for comparing different river systems, running scenario analyses across multiple watersheds, or managing a suite of related models.
+
+#### Core HEC-RAS Automation Classes
+
+- `RasPrj`: Manages HEC-RAS projects, handling initialization and data loading
+- `RasCmdr`: Handles execution of HEC-RAS simulations
+- `RasPlan`: Provides functions for modifying and updating plan files
+- `RasGeo`: Handles operations related to geometry files
+- `RasUnsteady`: Manages unsteady flow file operations
+- `RasUtils`: Contains utility functions for file operations and data management
+- `RasExamples`: Manages and loads HEC-RAS example projects
+
+#### HDF Data Access Classes
+- `HdfBase`: Core functionality for HDF file operations
+- `HdfBndry`: Enhanced boundary condition handling
+- `HdfMesh`: Comprehensive mesh data management
+- `HdfPlan`: Plan data extraction and analysis
+- `HdfResultsMesh`: Advanced mesh results processing
+- `HdfResultsPlan`: Plan results analysis
+- `HdfResultsXsec`: Cross-section results processing
+- `HdfStruc`: Structure data management
+- `HdfPipe`: Pipe network analysis tools
+- `HdfPump`: Pump station analysis capabilities
+- `HdfFluvialPluvial`: Fluvial-pluvial boundary analysis
+- `RasMapper`: RASMapper Functions
+- `HdfPlot` & `HdfResultsPlot`: Specialized plotting utilities
+
+### Project Organization Diagram
+
+```
+ras_commander
+├── ai_tools
+│   ├── [AI Knowledge Bases](https://github.com/gpt-cmdr/ras-commander/tree/main/ai_tools/llm_knowledge_bases) 
+│   └── [Library Assistant](https://github.com/gpt-cmdr/ras-commander/tree/main/ai_tools/library_asssistant)
+├── examples
+│   └── [Examples Notebooks](https://github.com/gpt-cmdr/ras-commander/tree/main/ras_commander)
+├── ras_commander
+│   ├── __init__.py
+│   ├── _version.py
+│   ├── Decorators.py
+│   ├── LoggingConfig.py
+│   ├── RasCmdr.py
+│   ├── RasExamples.py
+│   ├── RasGeo.py
+│   ├── RasPlan.py
+│   ├── RasPrj.py
+│   ├── RasUnsteady.py
+│   ├── RasUtils.py
+│   ├── HdfBase.py
+│   ├── HdfBndry.py
+│   ├── HdfMesh.py
+│   ├── HdfPlan.py
+│   ├── HdfResultsMesh.py
+│   ├── HdfResultsPlan.py
+│   ├── HdfResultsXsec.py
+│   ├── HdfStruc.py
+│   ├── HdfPipe.py
+│   ├── HdfPump.py
+│   ├── HdfFluvialPluvial.py
+│   ├── HdfPlot.py
+│   └── HdfResultsPlot.py
+├── .gitignore
+├── LICENSE
+├── README.md
+├── STYLE_GUIDE.md
+├── Comprehensive_Library_Guide.md
+├── pyproject.toml
+├── setup.py
+```
+
+### Accessing HEC Examples through RasExamples
+
+The `RasExamples` class provides functionality for quickly loading and managing HEC-RAS example projects. This is particularly useful for testing and development purposes.  All examples in the ras-commander repository currently utilize HEC example projects to provide fully running scripts and notebooks for end user testing, demonstration and adaption. 
+
+Key features:
+- Download and extract HEC-RAS example projects
+- List available project categories and projects
+- Extract specific projects for use
+- Manage example project data efficiently
+
+Example usage:
+from ras_commander import RasExamples
+
+```
+categories = ras_examples.list_categories()
+projects = ras_examples.list_projects("Steady Flow")
+extracted_paths = ras_examples.extract_project(["Bald Eagle Creek", "Muncie"])
+```
+
+The RasExamples class is used to provide an alternative to traditional unit testing, with example notebooks doubling as tests and in-context examples for the end user.  This increases interpretability by LLM's, reducing hallucinations.  
+
+### RasPrj
+
+The `RasPrj` class is central to managing HEC-RAS projects within the ras-commander library. It handles project initialization, data loading, and provides access to project components.
+
+Key features:
+- Initialize HEC-RAS projects
+- Load and manage project data (plans, geometries, flows, etc.)
+- Provide easy access to project files and information
+
+Note: While a global `ras` object is available for convenience, you can create multiple `RasPrj` instances to manage several projects simultaneously.
+
+Example usage:
+```
+from ras_commander import RasPrj, init_ras_project
+```
+
+#### Using the global ras object
+```
+init_ras_project("/path/to/project", "6.5")
+```
+
+#### Creating a custom RasPrj instance
+```
+custom_project = RasPrj()
+init_ras_project("/path/to/another_project", "6.5", ras_instance=custom_project)
+```
+
+### RasHdf
+
+The `RasHdf` class provides utilities for working with HDF files in HEC-RAS projects, enabling easy access to simulation results and model data.
+
+Example usage:
+
+```python
+from ras_commander import RasHdf, init_ras_project, RasPrj
+
+# Initialize project with a custom ras object
+custom_ras = RasPrj()
+init_ras_project("/path/to/project", "6.5", ras_instance=custom_ras)
+
+# Get runtime data for a specific plan
+plan_number = "01"
+runtime_data = RasHdf.get_runtime_data(plan_number, ras_object=custom_ras)
+print(runtime_data)
+```
+This class simplifies the process of extracting and analyzing data from HEC-RAS HDF output files, supporting tasks such as post-processing and result visualization.
+
+#### Infrastructure Analysis
+```python
+from ras_commander import HdfPipe, HdfPump
+
+# Analyze pipe network
+pipe_network = HdfPipe.get_pipe_network(hdf_path)
+conduits = HdfPipe.get_pipe_conduits(hdf_path)
+
+# Analyze pump stations
+pump_stations = HdfPump.get_pump_stations(hdf_path)
+pump_performance = HdfPump.get_pump_station_summary(hdf_path)
+```
+
+#### Advanced Results Analysis
+```python
+from ras_commander import HdfResultsMesh
+
+# Get maximum water surface and velocity
+max_ws = HdfResultsMesh.get_mesh_max_ws(hdf_path)
+max_vel = HdfResultsMesh.get_mesh_max_face_v(hdf_path)
+
+# Visualize results
+from ras_commander import HdfResultsPlot
+HdfResultsPlot.plot_results_max_wsel(max_ws)
+```
+
+#### Fluvial-Pluvial Analysis
+```python
+from ras_commander import HdfFluvialPluvial
+
+boundary = HdfFluvialPluvial.calculate_fluvial_pluvial_boundary(
+    hdf_path,
+    delta_t=12  # Time threshold in hours
+)
+```
+
+## Examples
+
+Check out the examples in the repository to learn how to use RAS Commander:
+
+### Project Setup
+- `00_Using_RasExamples.ipynb`: Download and extract HEC-RAS example projects
+- `01_project_initialization.ipynb`: Initialize HEC-RAS projects and explore their components
+
+### File Operations
+- `02_plan_and_geometry_operations.ipynb`: Clone and modify plan and geometry files
+- `03_unsteady_flow_operations.ipynb`: Extract and modify boundary conditions
+- `09_plan_parameter_operations.ipynb`: Retrieve and update plan parameters
+
+### Execution Modes
+- `05_single_plan_execution.ipynb`: Execute a single plan with specific options
+- `06_executing_plan_sets.ipynb`: Different ways to specify and execute plan sets
+- `07_sequential_plan_execution.ipynb`: Run multiple plans in sequence
+- `08_parallel_execution.ipynb`: Run multiple plans in parallel
+
+### Advanced Operations
+- `04_multiple_project_operations.ipynb`: Work with multiple HEC-RAS projects simultaneously
+
+These examples demonstrate practical applications of RAS Commander for automating HEC-RAS workflows, from basic operations to advanced scenarios.
+
+## Documentation
+
+For detailed usage instructions and API documentation, please refer to the [Comprehensive Library Guide](Comprehensive_Library_Guide.md).
+
+## Future Development
+
+The ras-commander library is an ongoing project. Future plans include:
+- Integration of more advanced AI-driven features
+- Expansion of HMS and DSS functionalities
+- Community-driven development of new modules and features
+
+## Related Resources
+
+- [HEC-Commander Blog](https://github.com/gpt-cmdr/HEC-Commander/tree/main/Blog)
+- [GPT-Commander YouTube Channel](https://www.youtube.com/@GPT_Commander)
+- [ChatGPT Examples for Water Resources Engineers](https://github.com/gpt-cmdr/HEC-Commander/tree/main/ChatGPT%20Examples)
+
+## Contributing
+
+We welcome contributions! Please see our [Contributing Guide](CONTRIBUTING.md) for details on how to submit pull requests, report issues, and suggest improvements.
+
+## Style Guide
+
+This project follows a specific style guide to maintain consistency across the codebase. Please refer to the [Style Guide](STYLE_GUIDE.md) for details on coding conventions, documentation standards, and best practices.
+
+## License
+
+ras-commander is released under the MIT License. See the license file for details.
+
+## Acknowledgments
+
+RAS Commander is based on the HEC-Commander project's "Command Line is All You Need" approach, leveraging the HEC-RAS command-line interface for automation. The initial development of this library was presented in the HEC-Commander Tools repository. In a 2024 Australian Water School webinar, Bill demonstrated the derivation of basic HEC-RAS automation functions from plain language instructions. Leveraging the previously developed code and AI tools, the library was created. The primary tools used for this initial development were Anthropic's Claude, GPT-4, Google's Gemini Experimental models, and the Cursor AI Coding IDE.
+
+Additionally, we would like to acknowledge the following notable contributions and attributions for open source projects which significantly influenced the development of RAS Commander:
+
+1. Contributions: Sean Micek's [`funkshuns`](https://github.com/openSourcerer9000/funkshuns), [`TXTure`](https://github.com/openSourcerer9000/TXTure), and [`RASmatazz`](https://github.com/openSourcerer9000/RASmatazz) libraries provided inspiration, code examples and utility functions which were adapted with AI for use in RAS Commander. Sean has also contributed heavily to 
+
+- Development of additional HDF functions for detailed analysis and mapping of HEC-RAS results within the RasHdf class.
+- Development of the prototype `RasCmdr` class for executing HEC-RAS simulations.
+- Optimization examples and methods from (INSERT REFERENCE) for use in the Ras-Commander library examples
+
+2. Attribution: The [`pyHMT2D`](https://github.com/psu-efd/pyHMT2D/) project by Xiaofeng Liu, which provided insights into HDF file handling methods for HEC-RAS outputs.  Many of the functions in the [Ras_2D_Data.py](https://github.com/psu-efd/pyHMT2D/blob/main/pyHMT2D/Hydraulic_Models_Data/RAS_2D/RAS_2D_Data.py) file were adapted with AI for use in RAS Commander. 
+
+   Xiaofeng Liu, Ph.D., P.E.,    Associate Professor, Department of Civil and Environmental Engineering
+   Institute of Computational and Data Sciences, Penn State University
+
+3. Attribution: The[ffrd\rashdf'](https://github.com/fema-ffrd/rashdf) project by FEMA-FFRD (FEMA Future of Flood Risk Data) was incorporated, revised, adapted and extended in rascommander's RasHDF libaries (where noted). 
+
+These acknowledgments recognize the contributions and inspirations that have helped shape RAS Commander, ensuring proper attribution for the ideas and code that have influenced its development.
+
+4. Chris Goodell, "Breaking the HEC-RAS Code" - Studied and used as a reference for understanding the inner workings of HEC-RAS, providing valuable insights into the software's functionality and structure.
+
+5. [HEC-Commander Tools](https://github.com/gpt-cmdr/HEC-Commander) - Inspiration and initial code base for the development of RAS Commander.
+
+## Official RAS Commander AI-Generated Songs:
+
+[No More Wait and See (Bluegrass)](https://suno.com/song/16889f3e-50f1-4afe-b779-a41738d7617a)  
+
+[No More Wait and See (Cajun Zydeco)](https://suno.com/song/4441c45d-f6cd-47b9-8fbc-1f7b277ee8ed)  
+
+## Other Resources
+
+Notebook version of RAS-Commander: [RAS-Commander Notebook in the HEC-Commander Tools Repository](https://github.com/gpt-cmdr/HEC-Commander/tree/main/RAS-Commander)
+Youtube Tutorials for HEC-Commander Tools and RAS-Commander: [GPT-Commander on YouTube](https://www.youtube.com/@GPT_Commander/videos)
+
+## LICENSE
+
+This software is released under the MIT license.
+
+## Contact
+
+For questions, suggestions, or support, please contact:
+William Katzenmeyer, P.E., C.F.M. - heccommander@gmail.com